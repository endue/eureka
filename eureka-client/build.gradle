apply plugin: 'nebula-test-jar'

dependencies {
    compile "com.netflix.netflix-commons:netflix-eventbus:0.1.2"
    compile 'com.thoughtworks.xstream:xstream:1.4.2'
    compile "com.netflix.archaius:archaius-core:${archaiusVersion}"
    compile 'javax.ws.rs:jsr311-api:1.1.1'
<<<<<<< HEAD
    compile 'com.netflix.servo:servo-core:0.8.3'
    compile "com.sun.jersey:jersey-core:$jerseyVersion"
    compile "com.sun.jersey:jersey-client:$jerseyVersion"
    compile 'com.sun.jersey.contribs:jersey-apache-client4:1.11'
    compile 'org.apache.httpcomponents:httpclient:4.2.1'
    compile "com.netflix.governator:governator:$governatorVersion"
    compile "com.fasterxml.jackson.dataformat:jackson-dataformat-xml:$jacksonVersion"
    // Prefered jackson Stax serializer. Default Oracle has issues (adds empty namespace) and is slower
    compile "org.codehaus.woodstox:woodstox-core-asl:$woodstoxVersion"
    runtime 'org.codehaus.jettison:jettison:1.2'
=======
    compile "com.netflix.servo:servo-core:${servoVersion}"
    compile "com.sun.jersey:jersey-core:${jerseyVersion}"
    compile "com.sun.jersey:jersey-client:${jerseyVersion}"
    compile "com.sun.jersey.contribs:jersey-apache-client4:${jerseyVersion}"
    compile "org.apache.httpcomponents:httpclient:${apacheHttpClientVersion}"
    compile "com.google.inject:guice:${guiceVersion}"
    compile "com.netflix.governator:governator-annotations:${governatorVersion}"
    runtime "org.codehaus.jettison:jettison:${jettisonVersion}"
>>>>>>> 1c2989d1

    testCompile project(':eureka-test-utils')
    testCompile "junit:junit:${junit_version}"
    testCompile 'org.mortbay.jetty:jetty:6.1H.22'
    testCompile "org.mockito:mockito-core:${mockitoVersion}"
    testCompile "org.mock-server:mockserver-netty:${mockserverVersion}"
}<|MERGE_RESOLUTION|>--- conflicted
+++ resolved
@@ -5,18 +5,6 @@
     compile 'com.thoughtworks.xstream:xstream:1.4.2'
     compile "com.netflix.archaius:archaius-core:${archaiusVersion}"
     compile 'javax.ws.rs:jsr311-api:1.1.1'
-<<<<<<< HEAD
-    compile 'com.netflix.servo:servo-core:0.8.3'
-    compile "com.sun.jersey:jersey-core:$jerseyVersion"
-    compile "com.sun.jersey:jersey-client:$jerseyVersion"
-    compile 'com.sun.jersey.contribs:jersey-apache-client4:1.11'
-    compile 'org.apache.httpcomponents:httpclient:4.2.1'
-    compile "com.netflix.governator:governator:$governatorVersion"
-    compile "com.fasterxml.jackson.dataformat:jackson-dataformat-xml:$jacksonVersion"
-    // Prefered jackson Stax serializer. Default Oracle has issues (adds empty namespace) and is slower
-    compile "org.codehaus.woodstox:woodstox-core-asl:$woodstoxVersion"
-    runtime 'org.codehaus.jettison:jettison:1.2'
-=======
     compile "com.netflix.servo:servo-core:${servoVersion}"
     compile "com.sun.jersey:jersey-core:${jerseyVersion}"
     compile "com.sun.jersey:jersey-client:${jerseyVersion}"
@@ -24,8 +12,10 @@
     compile "org.apache.httpcomponents:httpclient:${apacheHttpClientVersion}"
     compile "com.google.inject:guice:${guiceVersion}"
     compile "com.netflix.governator:governator-annotations:${governatorVersion}"
+    compile "com.fasterxml.jackson.dataformat:jackson-dataformat-xml:${jacksonVersion}"
+    // Prefered jackson Stax serializer. Default Oracle has issues (adds empty namespace) and is slower
+    compile "org.codehaus.woodstox:woodstox-core-asl:${woodstoxVersion}"
     runtime "org.codehaus.jettison:jettison:${jettisonVersion}"
->>>>>>> 1c2989d1
 
     testCompile project(':eureka-test-utils')
     testCompile "junit:junit:${junit_version}"
