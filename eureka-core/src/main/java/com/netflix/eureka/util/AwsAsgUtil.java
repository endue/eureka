--- conflicted
+++ resolved
@@ -42,11 +42,8 @@
 import com.netflix.appinfo.AmazonInfo;
 import com.netflix.appinfo.AmazonInfo.MetaDataKey;
 import com.netflix.appinfo.ApplicationInfoManager;
-<<<<<<< HEAD
 import com.netflix.eureka.PeerAwareInstanceRegistryImpl;
-=======
 import com.netflix.appinfo.DataCenterInfo;
->>>>>>> bac3649d
 import org.slf4j.Logger;
 import org.slf4j.LoggerFactory;
 
@@ -116,7 +113,6 @@
                 public Boolean load(CacheKey key) throws Exception {
                     return isASGEnabledinAWS(key.asgAccountId, key.asgName);
                 }
-
                 @Override
                 public ListenableFuture<Boolean> reload(final CacheKey key, Boolean oldValue) throws Exception {
                     return listeningCacheReloadExecutor.submit(new Callable<Boolean>() {
